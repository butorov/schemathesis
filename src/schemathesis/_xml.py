--- conflicted
+++ resolved
@@ -5,14 +5,10 @@
 import re
 from io import StringIO
 from typing import Any, Dict, List, Union
-<<<<<<< HEAD
-=======
 from unicodedata import normalize
->>>>>>> 8a229053
 
 from schemathesis.core.errors import UnboundPrefix
 from schemathesis.core.transforms import deepclone
-from schemathesis.core.validation import is_valid_xml
 
 Primitive = Union[str, int, float, bool, None]
 JSON = Union[Primitive, List, Dict[str, Any]]
