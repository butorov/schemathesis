--- conflicted
+++ resolved
@@ -255,11 +255,7 @@
         "override": CaseOverride({}, {}, {}, {}),
         "seed": None,
         "unique_data": False,
-<<<<<<< HEAD
-=======
-        "max_response_time": None,
         "no_failfast": False,
->>>>>>> 00308cc3
         "generation_config": GenerationConfig(),
         "network": NetworkConfig(headers={}, timeout=10),
         "service_client": None,
